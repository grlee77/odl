--- conflicted
+++ resolved
@@ -158,14 +158,9 @@
 
 **Returns:**
     inner : `float` or `complex`
-<<<<<<< HEAD
         The inner product of ``x`` and ``y``. If
         :attr:`LinearSpace.field` is the set of real
         numbers, ``inner`` is a `float`, otherwise `complex`.
-=======
-        The inner product of ``x`` and ``y``. If :attr:`LinearSpace.field`
-        is the real numbers, ``inner`` is a `float`, otherwise `complex`.
->>>>>>> d0cb8b61
 
 **Requirements:**
  * ``_inner(x, y) == _inner(y, x)^*`` with '*' = complex conjugation
@@ -646,18 +641,9 @@
         __div__ = __truediv__
 
         def __ipow__(self, n):
-<<<<<<< HEAD
             """Take the ``n``-th power of this vector in-place.
 
             This is only defined for integer ``n``."""
-=======
-            """Take the n:th power of self inplace.
-
-            Notes
-            -----
-            Only defined for integer n
-            """
->>>>>>> d0cb8b61
             if n == 1:
                 return self
             elif n % 2 == 0:
@@ -670,18 +656,9 @@
                 return tmp
 
         def __pow__(self, n):
-<<<<<<< HEAD
             """Return the ``n``-th power of this vector.
 
             This is only defined for integer ``n``."""
-=======
-            """Take the n:th power of self.
-
-            Notes
-            -----
-            Only defined for integer n
-            """
->>>>>>> d0cb8b61
             tmp = self.copy()
             tmp **= n
             return tmp
@@ -816,12 +793,8 @@
             -----
             This function is only defined in inner product spaces.
 
-<<<<<<< HEAD
-            In a complex space, this takes the conjugate transpose of the
-=======
-            In a `complex` space, this takes the conjugate transpose of the
->>>>>>> d0cb8b61
-            vector.
+            In a complex space, this takes the conjugate transpose of
+            the vector.
 
             Examples
             --------
