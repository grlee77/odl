# Copyright 2014, 2015 The ODL development group
#
# This file is part of ODL.
#
# ODL is free software: you can redistribute it and/or modify
# it under the terms of the GNU General Public License as published by
# the Free Software Foundation, either version 3 of the License, or
# (at your option) any later version.
#
# ODL is distributed in the hope that it will be useful,
# but WITHOUT ANY WARRANTY; without even the implied warranty of
# MERCHANTABILITY or FITNESS FOR A PARTICULAR PURPOSE.  See the
# GNU General Public License for more details.
#
# You should have received a copy of the GNU General Public License
# along with ODL.  If not, see <http://www.gnu.org/licenses/>.

# pylint: disable=abstract-method

# Imports for common Python 2/3 codebase
from __future__ import (unicode_literals, print_function, division,
                        absolute_import)
from builtins import str, zip, super
from future import standard_library
standard_library.install_aliases()

from math import sqrt

# External module imports
import numpy as np

# ODL imports
<<<<<<< HEAD
from odl.space.set import Set, IntervalProd
=======
from odl.space.domain import IntervalProd
from odl.space.set import Set
>>>>>>> 57fb88ec
from odl.space.space import HilbertSpace, Algebra
from odl.space.function import FunctionSpace
from odl.space.cartesian import Ntuples
from odl.operator.operator import Operator
from odl.utility.utility import errfmt


class Discretization(Set):

    """General discretization class.

    A discretization in ODL is a way to encode the transition from
    an arbitrary set to a set of `n`-tuples explicitly representable
    in a computer. The most common use case is the discretization of
    an infinite-dimensional vector space of functions by means of
    storing coefficients in a finite basis.

    The minimal information required to create a discretization is
    the set to be discretized and a backend for storage and processing
    of the `n`-tuples.

    As additional information, two mappings can be provided.
    The first one is an explicit way to map an (abstract) element from
    the source set to an `n`-tuple. This mapping is called
    **restriction** in ODL.
    The second one encodes the converse way of mapping an `n`-tuple to
    an element of the original set. This mapping is called
    **extension**.
    """

    def __init__(self, set_, ntuples, restr=None, ext=None):
        """Initialize a new `Discretization` instance.

        Parameters
        ----------
        `set_` : `Set`
            The (abstract) set to be discretized
        `ntuples` : `Ntuples`
            Data structure holding the values of a discretized object
        `restr` : `Operator`, optional
            Mapping from a element of `set_` to an element of
            `ntuples`. Must satisfy `restr.domain == set_` and
            `restr.range == ntuples`.
        `ext` : `Operator`, optional
            Mapping from a element of `ntuples` to an element of
            `set_`. Must satisfy `ext.domain == ntuples` and
            `ext.range == set_`.
        """
        if not isinstance(set_, Set):
            raise TypeError(errfmt('''
            `set_` {} not a `Set` instance.'''.format(set_)))

        if not isinstance(ntuples, Ntuples):
            raise TypeError(errfmt('''
            `ntuples` {} not a `Ntuples` instance.'''.format(ntuples)))

        if restr is not None:
            if not isinstance(restr, Operator):
                raise TypeError(errfmt('''
                `restr` {} not an `Operator` instance.'''.format(restr)))

            if restr.domain != set_:
                raise ValueError(errfmt('''
                `domain` attribute {} of `restr` not equal to `set_`.
                '''.format(restr.domain)))

            if restr.range != ntuples:
                raise ValueError(errfmt('''
                `range` attribute {} of `restr` not equal to `ntuples`.
                '''.format(restr.range)))

        if ext is not None:
            if not isinstance(ext, Operator):
                raise TypeError(errfmt('''
                `ext` {} not an `Operator` instance.'''.format(ext)))

            if restr.domain != ntuples:
                raise ValueError(errfmt('''
                `domain` attribute {} of `restr` not equal to `ntuples`.
                '''.format(restr.domain)))

            if restr.range != set_:
                raise ValueError(errfmt('''
                `range` attribute {} of `restr` not equal to `set_`.
                '''.format(restr.range)))

        self._set = set_
        self._ntuples = ntuples
        self._restriction = restr
        self._extension = ext

    @property
    def set(self):
        """Return `set` attribute."""
        return self._set

    @property
    def ntuples(self):
        """Return `ntuples` attribute."""
        return self._ntuples

    @property
    def restriction(self):
        """Return `restriction` attribute."""
        return self._restriction

    @property
    def extension(self):
        """Return `extension` attribute."""
        return self._extension


def uniform_discretization(parent, rnimpl, shape=None, order='C'):
    """ Creates an discretization of space parent using rn as the
    underlying representation.

    order indicates the order data is stored in, 'C'-order is the default
    numpy order, also called row major.
    """

    rn_type = type(rnimpl)
    rn_vector_type = rn_type.Vector

    if shape is None:
        shape = (rnimpl.dim,)

    class UniformDiscretization(rn_type):
        """ Uniform discretization of an square
            Represents vectors by R^n elements
            Uses sum method for integration
        """

        def __init__(self, parent, rn, shape, order):
            if not isinstance(parent.domain, IntervalProd):
                raise NotImplementedError('Can only discretize IntervalProds')

            if not isinstance(rn, HilbertSpace):
                pass
                # raise NotImplementedError('Rn has to be a Hilbert space')

            if not isinstance(rn, Algebra):
                pass
                # raise NotImplementedError('Rn has to be an algebra')

            if rn.dim != np.prod(shape):
                raise NotImplementedError(errfmt('''
                Dimensions do not match, expected {}, got {}
                '''.format(np.prod(rn.dim), np.prod(shape))))

            self.parent = parent
            self.shape = tuple(shape)
            self.order = order
            self._rn = rn
            dx = np.array(
                [((self.parent.domain.end[i] - self.parent.domain.begin[i]) /
                  (self.shape[i] - 1)) for i in range(self.parent.domain.dim)])
            self.scale = float(np.prod(dx))

        def _inner(self, vec1, vec2):
            return self._rn._inner(vec1, vec2) * self.scale

        def _norm(self, vector):
            return self._rn._norm(vector) * sqrt(self.scale)

        def equals(self, other):
            return (isinstance(other, UniformDiscretization) and
                    self.shape == other.shape and
                    self._rn.equals(other._rn))

        def element(self, data=None, **kwargs):
            if isinstance(data, FunctionSpace.Vector):
                if self.parent.domain.dim == 1:
                    tmp = np.array([data(point)
                                    for point in self.points()],
                                   **kwargs)
                else:
                    tmp = np.array([data(point)
                                    for point in zip(*self.points())],
                                   **kwargs)
                return self.element(tmp)
            elif data is not None:
                data = np.asarray(data)
                if data.shape == (self.dim,):
                    return super().element(data)
                elif data.shape == self.shape:
                    return self.element(data.flatten(self.order))
                else:
                    raise ValueError(errfmt('''
                    Input numpy array is of shape {}, expected shape
                    {} or {}'''.format(data.shape, (self.dim,), self.shape)))
            else:
                return super().element(data, **kwargs)

        def integrate(self, vector):
            return float(self._rn.sum(vector) * self.scale)

        def points(self):
            if self.parent.domain.dim == 1:
                return np.linspace(self.parent.domain.begin[0],
                                   self.parent.domain.end[0],
                                   self.shape[0])
            else:
                oned = [np.linspace(self.parent.domain.begin[i],
                                    self.parent.domain.end[i],
                                    self.shape[i])
                        for i in range(self.parent.domain.dim)]

                points = np.meshgrid(*oned)

                return tuple(point.flatten(self.order) for point in points)

        def __getattr__(self, name):
            if name in self.__dict__:
                return self.__dict__[name]
            else:
                return getattr(self._rn, name)

        def __str__(self):
            if len(self.shape) > 1:
                return ('[' + repr(self.parent) + ', ' + str(self._rn) + ', ' +
                        'x'.join(str(d) for d in self.shape) + ']')
            else:
                return '[' + repr(self.parent) + ', ' + str(self._rn) + ']'

        def __repr__(self):
            shapestr = (', ' + repr(self.shape)
                        if self.shape != (self._rn.dim,) else '')
            orderstr = ', ' + repr(self.order) if self.order != 'C' else ''

            return ("uniform_discretization(" + repr(self.parent) + ", " +
                    repr(self._rn) + shapestr + orderstr + ")")

        class Vector(rn_vector_type):
            def asarray(self):
                return np.reshape(self[:], self.space.shape, self.space.order)

    return UniformDiscretization(parent, rnimpl, shape, order)<|MERGE_RESOLUTION|>--- conflicted
+++ resolved
@@ -30,12 +30,8 @@
 import numpy as np
 
 # ODL imports
-<<<<<<< HEAD
-from odl.space.set import Set, IntervalProd
-=======
 from odl.space.domain import IntervalProd
 from odl.space.set import Set
->>>>>>> 57fb88ec
 from odl.space.space import HilbertSpace, Algebra
 from odl.space.function import FunctionSpace
 from odl.space.cartesian import Ntuples
