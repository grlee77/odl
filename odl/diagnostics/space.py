--- conflicted
+++ resolved
@@ -254,13 +254,7 @@
         print('\nAliased input in lincomb')
 
         with FailCounter() as counter:
-            for [n_x, x_in], [n_y, y] in samples(self.space,
-<<<<<<< HEAD
-                                              self.space):
-=======
-                                                 self.space):
->>>>>>> d0cb8b61
-
+            for [n_x, x_in], [n_y, y] in samples(self.space, self.space):
                 x = x_in.copy()
                 x.lincomb(1, x, 1, y)
                 ok = _apprimately_equal(x, x_in + y, self.eps)
